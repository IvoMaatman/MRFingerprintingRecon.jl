--- conflicted
+++ resolved
@@ -14,15 +14,11 @@
 FFTW = "7a1cc6ca-52ef-59f5-83cd-3a7055c09341"
 
 [compat]
-julia = "1.7"
 MRICoilSensitivities = "0.1.1"
 Polyester = "0.6"
 RegularizedLeastSquares = "0.8, 0.9"
-<<<<<<< HEAD
 NFFT = "0.12.1, 0.13"
 LinearOperators = "2"
 NFFTTools = "0.2"
 FFTW = "1"
-=======
-julia = "1.6"
->>>>>>> 034645ad
+julia = "1.6"